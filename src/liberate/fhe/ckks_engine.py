--- conflicted
+++ resolved
@@ -29,22 +29,6 @@
         **ctx_params,
     ):
         """
-<<<<<<< HEAD
-        buffer_bit_length=62,
-        scale_bits=40,
-        logN=15,
-        num_scales=None,
-        num_special_primes=2,
-        sigma=3.2,
-        uniform_tenary_secret=True,
-        cache_folder='cache/',
-        security_bits=128,
-        quantum='post_quantum',
-        distribution='uniform',
-        read_cache=True,
-        save_cache=True,
-        verbose=False
-=======
             buffer_bit_length=62,
             scale_bits=40,
             logN=15,
@@ -59,7 +43,6 @@
             read_cache=True,
             save_cache=True,
             verbose=False
->>>>>>> 831eadd8
         """
 
         self.bias_guard = bias_guard
